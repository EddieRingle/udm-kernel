/*
 * This file is subject to the terms and conditions of the GNU General Public
 * License.  See the file "COPYING" in the main directory of this archive
 * for more details.
 *
 *
 * Copyright (C) 1995, 1996, 1997, 1998 by Ralf Baechle
 * Copyright 1999 SuSE GmbH (Philipp Rumpf, prumpf@tux.org)
 * Copyright 1999 Hewlett Packard Co.
 *
 */

#include <linux/mm.h>
#include <linux/ptrace.h>
#include <linux/sched.h>
#include <linux/interrupt.h>
#include <linux/module.h>

#include <asm/uaccess.h>
#include <asm/traps.h>

#define PRINT_USER_FAULTS /* (turn this on if you want user faults to be */
			 /*  dumped to the console via printk)          */


/* Various important other fields */
#define bit22set(x)		(x & 0x00000200)
#define bits23_25set(x)		(x & 0x000001c0)
#define isGraphicsFlushRead(x)	((x & 0xfc003fdf) == 0x04001a80)
				/* extended opcode is 0x6a */

#define BITSSET		0x1c0	/* for identifying LDCW */


DEFINE_PER_CPU(struct exception_data, exception_data);

/*
 * parisc_acctyp(unsigned int inst) --
 *    Given a PA-RISC memory access instruction, determine if the
 *    the instruction would perform a memory read or memory write
 *    operation.
 *
 *    This function assumes that the given instruction is a memory access
 *    instruction (i.e. you should really only call it if you know that
 *    the instruction has generated some sort of a memory access fault).
 *
 * Returns:
 *   VM_READ  if read operation
 *   VM_WRITE if write operation
 *   VM_EXEC  if execute operation
 */
static unsigned long
parisc_acctyp(unsigned long code, unsigned int inst)
{
	if (code == 6 || code == 16)
	    return VM_EXEC;

	switch (inst & 0xf0000000) {
	case 0x40000000: /* load */
	case 0x50000000: /* new load */
		return VM_READ;

	case 0x60000000: /* store */
	case 0x70000000: /* new store */
		return VM_WRITE;

	case 0x20000000: /* coproc */
	case 0x30000000: /* coproc2 */
		if (bit22set(inst))
			return VM_WRITE;

	case 0x0: /* indexed/memory management */
		if (bit22set(inst)) {
			/*
			 * Check for the 'Graphics Flush Read' instruction.
			 * It resembles an FDC instruction, except for bits
			 * 20 and 21. Any combination other than zero will
			 * utilize the block mover functionality on some
			 * older PA-RISC platforms.  The case where a block
			 * move is performed from VM to graphics IO space
			 * should be treated as a READ.
			 *
			 * The significance of bits 20,21 in the FDC
			 * instruction is:
			 *
			 *   00  Flush data cache (normal instruction behavior)
			 *   01  Graphics flush write  (IO space -> VM)
			 *   10  Graphics flush read   (VM -> IO space)
			 *   11  Graphics flush read/write (VM <-> IO space)
			 */
			if (isGraphicsFlushRead(inst))
				return VM_READ;
			return VM_WRITE;
		} else {
			/*
			 * Check for LDCWX and LDCWS (semaphore instructions).
			 * If bits 23 through 25 are all 1's it is one of
			 * the above two instructions and is a write.
			 *
			 * Note: With the limited bits we are looking at,
			 * this will also catch PROBEW and PROBEWI. However,
			 * these should never get in here because they don't
			 * generate exceptions of the type:
			 *   Data TLB miss fault/data page fault
			 *   Data memory protection trap
			 */
			if (bits23_25set(inst) == BITSSET)
				return VM_WRITE;
		}
		return VM_READ; /* Default */
	}
	return VM_READ; /* Default */
}

#undef bit22set
#undef bits23_25set
#undef isGraphicsFlushRead
#undef BITSSET


#if 0
/* This is the treewalk to find a vma which is the highest that has
 * a start < addr.  We're using find_vma_prev instead right now, but
 * we might want to use this at some point in the future.  Probably
 * not, but I want it committed to CVS so I don't lose it :-)
 */
			while (tree != vm_avl_empty) {
				if (tree->vm_start > addr) {
					tree = tree->vm_avl_left;
				} else {
					prev = tree;
					if (prev->vm_next == NULL)
						break;
					if (prev->vm_next->vm_start > addr)
						break;
					tree = tree->vm_avl_right;
				}
			}
#endif

int fixup_exception(struct pt_regs *regs)
{
	const struct exception_table_entry *fix;

	/* If we only stored 32bit addresses in the exception table we can drop
	 * out if we faulted on a 64bit address. */
	if ((sizeof(regs->iaoq[0]) > sizeof(fix->insn))
		&& (regs->iaoq[0] >> 32))
			return 0;

	fix = search_exception_tables(regs->iaoq[0]);
	if (fix) {
		struct exception_data *d;
		d = &__get_cpu_var(exception_data);
		d->fault_ip = regs->iaoq[0];
		d->fault_space = regs->isr;
		d->fault_addr = regs->ior;

		regs->iaoq[0] = ((fix->fixup) & ~3);
		/*
		 * NOTE: In some cases the faulting instruction
		 * may be in the delay slot of a branch. We
		 * don't want to take the branch, so we don't
		 * increment iaoq[1], instead we set it to be
		 * iaoq[0]+4, and clear the B bit in the PSW
		 */
		regs->iaoq[1] = regs->iaoq[0] + 4;
		regs->gr[0] &= ~PSW_B; /* IPSW in gr[0] */

		return 1;
	}

	return 0;
}

void do_page_fault(struct pt_regs *regs, unsigned long code,
			      unsigned long address)
{
	struct vm_area_struct *vma, *prev_vma;
	struct task_struct *tsk;
	struct mm_struct *mm;
	unsigned long acc_type;
	int fault;
	unsigned int flags;
<<<<<<< HEAD

	if (in_atomic())
		goto no_context;

	tsk = current;
	mm = tsk->mm;
	if (!mm)
		goto no_context;

=======

	if (in_atomic())
		goto no_context;

	tsk = current;
	mm = tsk->mm;
	if (!mm)
		goto no_context;

>>>>>>> d8ec26d7
	flags = FAULT_FLAG_ALLOW_RETRY | FAULT_FLAG_KILLABLE;
	if (user_mode(regs))
		flags |= FAULT_FLAG_USER;

	acc_type = parisc_acctyp(code, regs->iir);
	if (acc_type & VM_WRITE)
		flags |= FAULT_FLAG_WRITE;
retry:
	down_read(&mm->mmap_sem);
	vma = find_vma_prev(mm, address, &prev_vma);
	if (!vma || address < vma->vm_start)
		goto check_expansion;
/*
 * Ok, we have a good vm_area for this memory access. We still need to
 * check the access permissions.
 */

good_area:

	if ((vma->vm_flags & acc_type) != acc_type)
		goto bad_area;

	/*
	 * If for any reason at all we couldn't handle the fault, make
	 * sure we exit gracefully rather than endlessly redo the
	 * fault.
	 */

	fault = handle_mm_fault(mm, vma, address, flags);

	if ((fault & VM_FAULT_RETRY) && fatal_signal_pending(current))
		return;

	if (unlikely(fault & VM_FAULT_ERROR)) {
		/*
		 * We hit a shared mapping outside of the file, or some
		 * other thing happened to us that made us unable to
		 * handle the page fault gracefully.
		 */
		if (fault & VM_FAULT_OOM)
			goto out_of_memory;
		else if (fault & VM_FAULT_SIGBUS)
			goto bad_area;
		BUG();
	}
	if (flags & FAULT_FLAG_ALLOW_RETRY) {
		if (fault & VM_FAULT_MAJOR)
			current->maj_flt++;
		else
			current->min_flt++;
		if (fault & VM_FAULT_RETRY) {
			flags &= ~FAULT_FLAG_ALLOW_RETRY;

			/*
			 * No need to up_read(&mm->mmap_sem) as we would
			 * have already released it in __lock_page_or_retry
			 * in mm/filemap.c.
			 */

			goto retry;
		}
	}
	up_read(&mm->mmap_sem);
	return;

check_expansion:
	vma = prev_vma;
	if (vma && (expand_stack(vma, address) == 0))
		goto good_area;

/*
 * Something tried to access memory that isn't in our memory map..
 */
bad_area:
	up_read(&mm->mmap_sem);

	if (user_mode(regs)) {
		struct siginfo si;

#ifdef PRINT_USER_FAULTS
		printk(KERN_DEBUG "\n");
		printk(KERN_DEBUG "do_page_fault() pid=%d command='%s' type=%lu address=0x%08lx\n",
		    task_pid_nr(tsk), tsk->comm, code, address);
		if (vma) {
			printk(KERN_DEBUG "vm_start = 0x%08lx, vm_end = 0x%08lx\n",
					vma->vm_start, vma->vm_end);
		}
		show_regs(regs);
#endif
		switch (code) {
		case 15:	/* Data TLB miss fault/Data page fault */
			/* send SIGSEGV when outside of vma */
			if (!vma ||
			    address < vma->vm_start || address > vma->vm_end) {
				si.si_signo = SIGSEGV;
				si.si_code = SEGV_MAPERR;
				break;
			}

			/* send SIGSEGV for wrong permissions */
			if ((vma->vm_flags & acc_type) != acc_type) {
				si.si_signo = SIGSEGV;
				si.si_code = SEGV_ACCERR;
				break;
			}

			/* probably address is outside of mapped file */
			/* fall through */
		case 17:	/* NA data TLB miss / page fault */
		case 18:	/* Unaligned access - PCXS only */
			si.si_signo = SIGBUS;
			si.si_code = (code == 18) ? BUS_ADRALN : BUS_ADRERR;
			break;
		case 16:	/* Non-access instruction TLB miss fault */
		case 26:	/* PCXL: Data memory access rights trap */
		default:
			si.si_signo = SIGSEGV;
			si.si_code = (code == 26) ? SEGV_ACCERR : SEGV_MAPERR;
			break;
		}
		si.si_errno = 0;
		si.si_addr = (void __user *) address;
		force_sig_info(si.si_signo, &si, current);
		return;
	}

no_context:

	if (!user_mode(regs) && fixup_exception(regs)) {
		return;
	}

	parisc_terminate("Bad Address (null pointer deref?)", regs, code, address);

  out_of_memory:
	up_read(&mm->mmap_sem);
	if (!user_mode(regs))
		goto no_context;
	pagefault_out_of_memory();
}<|MERGE_RESOLUTION|>--- conflicted
+++ resolved
@@ -182,7 +182,6 @@
 	unsigned long acc_type;
 	int fault;
 	unsigned int flags;
-<<<<<<< HEAD
 
 	if (in_atomic())
 		goto no_context;
@@ -192,17 +191,6 @@
 	if (!mm)
 		goto no_context;
 
-=======
-
-	if (in_atomic())
-		goto no_context;
-
-	tsk = current;
-	mm = tsk->mm;
-	if (!mm)
-		goto no_context;
-
->>>>>>> d8ec26d7
 	flags = FAULT_FLAG_ALLOW_RETRY | FAULT_FLAG_KILLABLE;
 	if (user_mode(regs))
 		flags |= FAULT_FLAG_USER;
