/*
 * This file is subject to the terms and conditions of the GNU General Public
 * License.  See the file "COPYING" in the main directory of this archive
 * for more details.
 *
 * Copyright (C) 1994, 95, 96, 97, 98, 99, 2003, 06 by Ralf Baechle
 * Copyright (C) 1996 by Paul M. Antoine
 * Copyright (C) 1999 Silicon Graphics
 * Kevin D. Kissell, kevink@mips.org and Carsten Langgaard, carstenl@mips.com
 * Copyright (C) 2000 MIPS Technologies, Inc.
 */
#ifndef _ASM_SWITCH_TO_H
#define _ASM_SWITCH_TO_H

#include <asm/cpu-features.h>
#include <asm/watch.h>
#include <asm/dsp.h>
#include <asm/cop2.h>
#include <asm/fpu.h>

struct task_struct;

/**
 * resume - resume execution of a task
 * @prev:	The task previously executed.
 * @next:	The task to begin executing.
 * @next_ti:	task_thread_info(next).
 *
 * This function is used whilst scheduling to save the context of prev & load
 * the context of next. Returns prev.
 */
extern asmlinkage struct task_struct *resume(struct task_struct *prev,
		struct task_struct *next, struct thread_info *next_ti);

extern unsigned int ll_bit;
extern struct task_struct *ll_task;

#ifdef CONFIG_MIPS_MT_FPAFF

/*
 * Handle the scheduler resume end of FPU affinity management.	We do this
 * inline to try to keep the overhead down. If we have been forced to run on
 * a "CPU" with an FPU because of a previous high level of FP computation,
 * but did not actually use the FPU during the most recent time-slice (CU1
 * isn't set), we undo the restriction on cpus_allowed.
 *
 * We're not calling set_cpus_allowed() here, because we have no need to
 * force prompt migration - we're already switching the current CPU to a
 * different thread.
 */

#define __mips_mt_fpaff_switch_to(prev)					\
do {									\
	struct thread_info *__prev_ti = task_thread_info(prev);		\
									\
	if (cpu_has_fpu &&						\
	    test_ti_thread_flag(__prev_ti, TIF_FPUBOUND) &&		\
	    (!(KSTK_STATUS(prev) & ST0_CU1))) {				\
		clear_ti_thread_flag(__prev_ti, TIF_FPUBOUND);		\
		prev->cpus_allowed = prev->thread.user_cpus_allowed;	\
	}								\
	next->thread.emulated_fp = 0;					\
} while(0)

#else
#define __mips_mt_fpaff_switch_to(prev) do { (void) (prev); } while (0)
#endif

#define __clear_software_ll_bit()					\
do {	if (cpu_has_rw_llb) {						\
		write_c0_lladdr(0);					\
	} else {							\
		if (!__builtin_constant_p(cpu_has_llsc) || !cpu_has_llsc)\
			ll_bit = 0;					\
	}								\
} while (0)

/*
 * For newly created kernel threads switch_to() will return to
 * ret_from_kernel_thread, newly created user threads to ret_from_fork.
 * That is, everything following resume() will be skipped for new threads.
 * So everything that matters to new threads should be placed before resume().
 */
#define switch_to(prev, next, last)					\
do {									\
<<<<<<< HEAD
	s32 __fpsave = FP_SAVE_NONE;					\
	__mips_mt_fpaff_switch_to(prev);				\
	if (cpu_has_dsp) {						\
		__save_dsp(prev);					\
		__restore_dsp(next);					\
	}								\
	if (cop2_present) {						\
		set_c0_status(ST0_CU2);					\
		if ((KSTK_STATUS(prev) & ST0_CU2)) {			\
			if (cop2_lazy_restore)				\
				KSTK_STATUS(prev) &= ~ST0_CU2;		\
			cop2_save(prev);				\
		}							\
		if (KSTK_STATUS(next) & ST0_CU2 &&			\
		    !cop2_lazy_restore) {				\
			cop2_restore(next);				\
		}							\
		clear_c0_status(ST0_CU2);				\
	}								\
	__clear_software_ll_bit();					\
	if (test_and_clear_tsk_thread_flag(prev, TIF_USEDFPU))		\
		__fpsave = FP_SAVE_SCALAR;				\
	if (test_and_clear_tsk_thread_flag(prev, TIF_USEDMSA))		\
		__fpsave = FP_SAVE_VECTOR;				\
	if (cpu_has_userlocal)						\
		write_c0_userlocal(task_thread_info(next)->tp_value);	\
	__restore_watch();						\
	disable_msa();							\
	(last) = resume(prev, next, task_thread_info(next), __fpsave);	\
=======
	__mips_mt_fpaff_switch_to(prev);				\
	lose_fpu_inatomic(1, prev);					\
	if (cpu_has_dsp) {						\
		__save_dsp(prev);					\
		__restore_dsp(next);					\
	}								\
	if (cop2_present) {						\
		set_c0_status(ST0_CU2);					\
		if ((KSTK_STATUS(prev) & ST0_CU2)) {			\
			if (cop2_lazy_restore)				\
				KSTK_STATUS(prev) &= ~ST0_CU2;		\
			cop2_save(prev);				\
		}							\
		if (KSTK_STATUS(next) & ST0_CU2 &&			\
		    !cop2_lazy_restore) {				\
			cop2_restore(next);				\
		}							\
		clear_c0_status(ST0_CU2);				\
	}								\
	__clear_software_ll_bit();					\
	if (cpu_has_userlocal)						\
		write_c0_userlocal(task_thread_info(next)->tp_value);	\
	__restore_watch();						\
	(last) = resume(prev, next, task_thread_info(next));		\
>>>>>>> 2db97045
} while (0)

#endif /* _ASM_SWITCH_TO_H */<|MERGE_RESOLUTION|>--- conflicted
+++ resolved
@@ -83,37 +83,6 @@
  */
 #define switch_to(prev, next, last)					\
 do {									\
-<<<<<<< HEAD
-	s32 __fpsave = FP_SAVE_NONE;					\
-	__mips_mt_fpaff_switch_to(prev);				\
-	if (cpu_has_dsp) {						\
-		__save_dsp(prev);					\
-		__restore_dsp(next);					\
-	}								\
-	if (cop2_present) {						\
-		set_c0_status(ST0_CU2);					\
-		if ((KSTK_STATUS(prev) & ST0_CU2)) {			\
-			if (cop2_lazy_restore)				\
-				KSTK_STATUS(prev) &= ~ST0_CU2;		\
-			cop2_save(prev);				\
-		}							\
-		if (KSTK_STATUS(next) & ST0_CU2 &&			\
-		    !cop2_lazy_restore) {				\
-			cop2_restore(next);				\
-		}							\
-		clear_c0_status(ST0_CU2);				\
-	}								\
-	__clear_software_ll_bit();					\
-	if (test_and_clear_tsk_thread_flag(prev, TIF_USEDFPU))		\
-		__fpsave = FP_SAVE_SCALAR;				\
-	if (test_and_clear_tsk_thread_flag(prev, TIF_USEDMSA))		\
-		__fpsave = FP_SAVE_VECTOR;				\
-	if (cpu_has_userlocal)						\
-		write_c0_userlocal(task_thread_info(next)->tp_value);	\
-	__restore_watch();						\
-	disable_msa();							\
-	(last) = resume(prev, next, task_thread_info(next), __fpsave);	\
-=======
 	__mips_mt_fpaff_switch_to(prev);				\
 	lose_fpu_inatomic(1, prev);					\
 	if (cpu_has_dsp) {						\
@@ -138,7 +107,6 @@
 		write_c0_userlocal(task_thread_info(next)->tp_value);	\
 	__restore_watch();						\
 	(last) = resume(prev, next, task_thread_info(next));		\
->>>>>>> 2db97045
 } while (0)
 
 #endif /* _ASM_SWITCH_TO_H */